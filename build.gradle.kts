import org.gradle.internal.os.OperatingSystem
import org.jetbrains.kotlin.gradle.tasks.KotlinCompile

group = "tech.relaycorp"

plugins {
    // Apply the Kotlin JVM plugin to add support for Kotlin.
    id("org.jetbrains.kotlin.jvm") version "1.5.31"

    // Apply the java-library plugin for API and implementation separation.
    `java-library`

<<<<<<< HEAD
    id("org.jlleitschuh.gradle.ktlint") version "10.2.1"
=======
    id("org.jlleitschuh.gradle.ktlint") version "10.3.0"
>>>>>>> ff01edc5

    jacoco

    signing
    `maven-publish`
    id("io.github.gradle-nexus.publish-plugin") version "1.1.0"
}

repositories {
    mavenCentral()
}

dependencies {
    val kotlinCoroutinesVersion = "1.5.2"

    // Align versions of all Kotlin components
    implementation(platform("org.jetbrains.kotlin:kotlin-bom"))

    api("tech.relaycorp:awala:[1.65.0,2.0.0)")
    testImplementation("tech.relaycorp:awala-testing:1.5.2")

    implementation("org.mongodb:bson:4.6.1")

    implementation("org.jetbrains.kotlinx:kotlinx-coroutines-core:$kotlinCoroutinesVersion")
    testImplementation("org.jetbrains.kotlin:kotlin-test")
    testImplementation("org.junit.jupiter:junit-jupiter:5.8.2")
    testImplementation("org.junit.jupiter:junit-jupiter-params:5.8.2")
    testImplementation("org.jetbrains.kotlin:kotlin-test-junit5")
    testImplementation("org.jetbrains.kotlinx:kotlinx-coroutines-test:$kotlinCoroutinesVersion")
}

java {
    withJavadocJar()
    withSourcesJar()
}

kotlin {
    explicitApi()
}

jacoco {
    toolVersion = "0.8.7"
}

tasks.jacocoTestReport {
    reports {
        xml.isEnabled = true
        html.isEnabled = true
        html.destination = file("$buildDir/reports/coverage")
    }
}

tasks.jacocoTestCoverageVerification {
    violationRules {
        rule {
            limit {
                counter = "CLASS"
                value = "MISSEDCOUNT"
                maximum = 0.toBigDecimal()
            }
            limit {
                counter = "METHOD"
                value = "MISSEDCOUNT"
                maximum = 0.toBigDecimal()
            }

            limit {
                counter = "BRANCH"
                value = "MISSEDCOUNT"

                // Filesystem readability/writability checks don't work on Windows
                maximum = (if (OperatingSystem.current().isWindows) 13 else 1).toBigDecimal()
            }
        }
    }
}

tasks.test {
    useJUnitPlatform()
    testLogging {
        events("passed", "skipped", "failed")
    }
    finalizedBy("jacocoTestReport")
    doLast {
        println("View code coverage at:")
        println("file://$buildDir/reports/coverage/index.html")
    }
}

tasks.withType<KotlinCompile>().configureEach {
    kotlinOptions {
        jvmTarget = "1.8"
        allWarningsAsErrors = true
        freeCompilerArgs = freeCompilerArgs + arrayOf(
            "-Xopt-in=kotlin.RequiresOptIn"
        )
    }
}

signing {
    useGpgCmd()
    setRequired {
        gradle.taskGraph.allTasks.any { it is PublishToMavenRepository }
    }
    val signingKeyId: String? by project
    val signingKey: String? by project
    val signingPassword: String? by project
    useInMemoryPgpKeys(signingKeyId, signingKey, signingPassword)
    sign(publishing.publications)
}
publishing {
    publications {
        create<MavenPublication>("default") {
            from(components["java"])

            pom {
                name.set(rootProject.name)
                description.set(
                    "JVM implementation of file-based Private and Public Key Stores for Awala"
                )
                url.set("https://github.com/relaycorp/awala-keystore-file-jvm")
                developers {
                    developer {
                        id.set("relaycorp")
                        name.set("Relaycorp, Inc.")
                        email.set("no-reply@relaycorp.tech")
                    }
                }
                licenses {
                    license {
                        name.set("Apache-2.0")
                    }
                }
                scm {
                    connection.set(
                        "scm:git:https://github.com/relaycorp/awala-keystore-file-jvm.git"
                    )
                    developerConnection.set(
                        "scm:git:https://github.com/relaycorp/awala-keystore-file-jvm.git"
                    )
                    url.set("https://github.com/relaycorp/awala-keystore-file-jvm")
                }
            }
        }
    }
    repositories {
        maven {
            url = uri("https://s01.oss.sonatype.org/service/local/staging/deploy/maven2/")
            credentials {
                username = System.getenv("MAVEN_USERNAME")
                password = System.getenv("MAVEN_PASSWORD")
            }
        }
    }
}
nexusPublishing {
    repositories {
        sonatype {
            nexusUrl.set(uri("https://s01.oss.sonatype.org/service/local/"))
            snapshotRepositoryUrl.set(
                uri("https://s01.oss.sonatype.org/content/repositories/snapshots/")
            )
            username.set(System.getenv("MAVEN_USERNAME"))
            password.set(System.getenv("MAVEN_PASSWORD"))
        }
    }
}
tasks.publish {
    finalizedBy("closeAndReleaseSonatypeStagingRepository")
}

configure<org.jlleitschuh.gradle.ktlint.KtlintExtension> {
    version.set("0.42.1")
}

gradleEnterprise {
    buildScan {
        termsOfServiceUrl = "https://gradle.com/terms-of-service"
        termsOfServiceAgree = "yes"
    }
}<|MERGE_RESOLUTION|>--- conflicted
+++ resolved
@@ -10,11 +10,7 @@
     // Apply the java-library plugin for API and implementation separation.
     `java-library`
 
-<<<<<<< HEAD
-    id("org.jlleitschuh.gradle.ktlint") version "10.2.1"
-=======
     id("org.jlleitschuh.gradle.ktlint") version "10.3.0"
->>>>>>> ff01edc5
 
     jacoco
 
