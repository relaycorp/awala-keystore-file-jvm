import org.gradle.internal.os.OperatingSystem
import org.jetbrains.kotlin.gradle.tasks.KotlinCompile

group = "tech.relaycorp"

plugins {
    // Apply the Kotlin JVM plugin to add support for Kotlin.
    id("org.jetbrains.kotlin.jvm") version "1.5.31"

    // Apply the java-library plugin for API and implementation separation.
    `java-library`

    id("org.jlleitschuh.gradle.ktlint") version "10.2.0"

    jacoco

    signing
    `maven-publish`
    id("io.github.gradle-nexus.publish-plugin") version "1.1.0"
}

repositories {
    mavenCentral()
}

dependencies {
    val kotlinCoroutinesVersion = "1.5.2"

    // Align versions of all Kotlin components
    implementation(platform("org.jetbrains.kotlin:kotlin-bom"))

<<<<<<< HEAD
    api("tech.relaycorp:awala:[1.55.0,2.0.0)")
    testImplementation("tech.relaycorp:awala-testing:1.3.0")
=======
    api("tech.relaycorp:awala:[1.54.2,2.0.0)")
    testImplementation("tech.relaycorp:awala-testing:1.3.1")
>>>>>>> bc00b081

    implementation("org.mongodb:bson:4.3.3")

    implementation("org.jetbrains.kotlinx:kotlinx-coroutines-core:$kotlinCoroutinesVersion")
    testImplementation("org.jetbrains.kotlin:kotlin-test")
    testImplementation("org.junit.jupiter:junit-jupiter:5.8.1")
    testImplementation("org.junit.jupiter:junit-jupiter-params:5.8.1")
    testImplementation("org.jetbrains.kotlin:kotlin-test-junit5")
    testImplementation("org.jetbrains.kotlinx:kotlinx-coroutines-test:$kotlinCoroutinesVersion")
}

java {
    withJavadocJar()
    withSourcesJar()
}

kotlin {
    explicitApi()
}

jacoco {
    toolVersion = "0.8.7"
}

tasks.jacocoTestReport {
    reports {
        xml.isEnabled = true
        html.isEnabled = true
        html.destination = file("$buildDir/reports/coverage")
    }
}

tasks.jacocoTestCoverageVerification {
    violationRules {
        rule {
            limit {
                counter = "CLASS"
                value = "MISSEDCOUNT"
                maximum = 0.toBigDecimal()
            }
            limit {
                counter = "METHOD"
                value = "MISSEDCOUNT"
                maximum = 0.toBigDecimal()
            }

            limit {
                counter = "BRANCH"
                value = "MISSEDCOUNT"

                // Filesystem readability/writability checks don't work on Windows
                maximum = (if (OperatingSystem.current().isWindows) 6 else 0).toBigDecimal()
            }
        }
    }
}

tasks.test {
    useJUnitPlatform()
    testLogging {
        events("passed", "skipped", "failed")
    }
    finalizedBy("jacocoTestReport")
    doLast {
        println("View code coverage at:")
        println("file://$buildDir/reports/coverage/index.html")
    }
}

tasks.withType<KotlinCompile>().configureEach {
    kotlinOptions {
        jvmTarget = "1.8"
        allWarningsAsErrors = true
        freeCompilerArgs = freeCompilerArgs + arrayOf(
            "-Xopt-in=kotlin.RequiresOptIn"
        )
    }
}

signing {
    useGpgCmd()
    setRequired {
        gradle.taskGraph.allTasks.any { it is PublishToMavenRepository }
    }
    val signingKeyId: String? by project
    val signingKey: String? by project
    val signingPassword: String? by project
    useInMemoryPgpKeys(signingKeyId, signingKey, signingPassword)
    sign(publishing.publications)
}
publishing {
    publications {
        create<MavenPublication>("default") {
            from(components["java"])

            pom {
                name.set(rootProject.name)
                description.set(
                    "JVM implementation of file-based Private and Public Key Stores for Awala"
                )
                url.set("https://github.com/relaycorp/awala-keystore-file-jvm")
                developers {
                    developer {
                        id.set("relaycorp")
                        name.set("Relaycorp, Inc.")
                        email.set("no-reply@relaycorp.tech")
                    }
                }
                licenses {
                    license {
                        name.set("Apache-2.0")
                    }
                }
                scm {
                    connection.set(
                        "scm:git:https://github.com/relaycorp/awala-keystore-file-jvm.git"
                    )
                    developerConnection.set(
                        "scm:git:https://github.com/relaycorp/awala-keystore-file-jvm.git"
                    )
                    url.set("https://github.com/relaycorp/awala-keystore-file-jvm")
                }
            }
        }
    }
    repositories {
        maven {
            url = uri("https://s01.oss.sonatype.org/service/local/staging/deploy/maven2/")
            credentials {
                username = System.getenv("MAVEN_USERNAME")
                password = System.getenv("MAVEN_PASSWORD")
            }
        }
    }
}
nexusPublishing {
    repositories {
        sonatype {
            nexusUrl.set(uri("https://s01.oss.sonatype.org/service/local/"))
            snapshotRepositoryUrl.set(
                uri("https://s01.oss.sonatype.org/content/repositories/snapshots/")
            )
            username.set(System.getenv("MAVEN_USERNAME"))
            password.set(System.getenv("MAVEN_PASSWORD"))
        }
    }
}
tasks.publish {
    finalizedBy("closeAndReleaseSonatypeStagingRepository")
}

configure<org.jlleitschuh.gradle.ktlint.KtlintExtension> {
    version.set("0.42.1")
}

gradleEnterprise {
    buildScan {
        termsOfServiceUrl = "https://gradle.com/terms-of-service"
        termsOfServiceAgree = "yes"
    }
}<|MERGE_RESOLUTION|>--- conflicted
+++ resolved
@@ -29,13 +29,8 @@
     // Align versions of all Kotlin components
     implementation(platform("org.jetbrains.kotlin:kotlin-bom"))
 
-<<<<<<< HEAD
     api("tech.relaycorp:awala:[1.55.0,2.0.0)")
-    testImplementation("tech.relaycorp:awala-testing:1.3.0")
-=======
-    api("tech.relaycorp:awala:[1.54.2,2.0.0)")
     testImplementation("tech.relaycorp:awala-testing:1.3.1")
->>>>>>> bc00b081
 
     implementation("org.mongodb:bson:4.3.3")
 
